--- conflicted
+++ resolved
@@ -178,14 +178,9 @@
         lights = TrafficLightArray()
         header = Header()
         header.stamp = rospy.Time.now()
-<<<<<<< HEAD
-        header.frame_id = 'world'
+        header.frame_id = '/world'
         lights.lights = [self.create_light(*e) for e in zip(x, y, z, yaw,
                                                             status)]
-=======
-        header.frame_id = '/world'
-        lights.lights = [self.create_light(*e) for e in zip(x, y, z, yaw, status)]
->>>>>>> f3078ec5
         self.publishers['trafficlights'].publish(lights)
 
     def publish_dbw_status(self, data):
@@ -196,12 +191,7 @@
         image = PIL_Image.open(BytesIO(base64.b64decode(imgString)))
         image_array = np.asarray(image)
 
-<<<<<<< HEAD
-        image_message = self.bridge.cv2_to_imgmsg(image_array,
-                                                  encoding="passthrough")
-=======
         image_message = self.bridge.cv2_to_imgmsg(image_array, encoding="rgb8")
->>>>>>> f3078ec5
         self.publishers['image'].publish(image_message)
 
     def callback_steering(self, data):
